--- conflicted
+++ resolved
@@ -10,11 +10,7 @@
 };
 use crate::blob::{self, BLOB};
 use crate::cache::{Cache, CacheError};
-<<<<<<< HEAD
-use crate::config::ConfigIdent;
-=======
 use crate::config::{PackageName, ServiceName};
->>>>>>> cf283ea7
 use crate::input::{BuildInput, BuildInputs, MappedPath, TargetDirectory, TargetPackage};
 use crate::progress::{NoProgress, Progress};
 use crate::target::TargetMap;
@@ -173,11 +169,7 @@
 #[derive(Clone, Deserialize, Debug, PartialEq)]
 pub struct Package {
     /// The name of the service name to be used on the target OS.
-<<<<<<< HEAD
-    pub service_name: ConfigIdent,
-=======
     pub service_name: ServiceName,
->>>>>>> cf283ea7
 
     /// Identifies from where the package originates.
     ///
@@ -202,11 +194,7 @@
 const DEFAULT_VERSION: semver::Version = semver::Version::new(0, 0, 0);
 
 async fn new_zone_archive_builder(
-<<<<<<< HEAD
-    package_name: &ConfigIdent,
-=======
     package_name: &PackageName,
->>>>>>> cf283ea7
     output_directory: &Utf8Path,
 ) -> Result<ArchiveBuilder<GzEncoder<File>>> {
     let tarfile = output_directory.join(format!("{}.tar.gz", package_name));
@@ -240,10 +228,6 @@
 
 impl Package {
     /// The path of a package once it is built.
-<<<<<<< HEAD
-    pub fn get_output_path(&self, id: &ConfigIdent, output_directory: &Utf8Path) -> Utf8PathBuf {
-        output_directory.join(self.get_output_file(id))
-=======
     pub fn get_output_path(&self, id: &PackageName, output_directory: &Utf8Path) -> Utf8PathBuf {
         output_directory.join(self.get_output_file(id))
     }
@@ -251,17 +235,12 @@
     /// The path of the service name with respect to the install directory.
     pub fn get_output_path_for_service(&self, install_directory: &Utf8Path) -> Utf8PathBuf {
         install_directory.join(self.get_output_file_for_service())
->>>>>>> cf283ea7
     }
 
     /// The path of a package after it has been "stamped" with a version.
     pub fn get_stamped_output_path(
         &self,
-<<<<<<< HEAD
-        name: &ConfigIdent,
-=======
         name: &PackageName,
->>>>>>> cf283ea7
         output_directory: &Utf8Path,
     ) -> Utf8PathBuf {
         output_directory
@@ -270,11 +249,7 @@
     }
 
     /// The filename of a package once it is built.
-<<<<<<< HEAD
-    pub fn get_output_file(&self, name: &ConfigIdent) -> String {
-=======
     pub fn get_output_file(&self, name: &PackageName) -> String {
->>>>>>> cf283ea7
         match self.output {
             PackageOutput::Zone { .. } => format!("{}.tar.gz", name),
             PackageOutput::Tarball => format!("{}.tar", name),
@@ -292,11 +267,7 @@
     pub async fn create_for_target(
         &self,
         target: &TargetMap,
-<<<<<<< HEAD
-        name: &ConfigIdent,
-=======
         name: &PackageName,
->>>>>>> cf283ea7
         output_directory: &Utf8Path,
     ) -> Result<File> {
         let build_config = BuildConfig {
@@ -309,11 +280,7 @@
 
     pub async fn create(
         &self,
-<<<<<<< HEAD
-        name: &ConfigIdent,
-=======
         name: &PackageName,
->>>>>>> cf283ea7
         output_directory: &Utf8Path,
         build_config: &BuildConfig<'_>,
     ) -> Result<File> {
@@ -323,11 +290,7 @@
 
     pub async fn stamp(
         &self,
-<<<<<<< HEAD
-        name: &ConfigIdent,
-=======
         name: &PackageName,
->>>>>>> cf283ea7
         output_directory: &Utf8Path,
         version: &semver::Version,
     ) -> Result<Utf8PathBuf> {
@@ -400,11 +363,7 @@
         &self,
         progress: &impl Progress,
         target: &TargetMap,
-<<<<<<< HEAD
-        name: &ConfigIdent,
-=======
         name: &PackageName,
->>>>>>> cf283ea7
         output_directory: &Utf8Path,
     ) -> Result<File> {
         let config = BuildConfig {
@@ -417,11 +376,7 @@
 
     async fn create_internal(
         &self,
-<<<<<<< HEAD
-        name: &ConfigIdent,
-=======
         name: &PackageName,
->>>>>>> cf283ea7
         output_directory: &Utf8Path,
         config: &BuildConfig<'_>,
     ) -> Result<File> {
@@ -444,11 +399,7 @@
     // Adds the version file to the archive
     fn get_version_input(
         &self,
-<<<<<<< HEAD
-        package_name: &ConfigIdent,
-=======
         package_name: &PackageName,
->>>>>>> cf283ea7
         version: Option<&semver::Version>,
     ) -> BuildInput {
         match &self.output {
@@ -580,11 +531,7 @@
 
     fn get_all_inputs(
         &self,
-<<<<<<< HEAD
-        package_name: &ConfigIdent,
-=======
         package_name: &PackageName,
->>>>>>> cf283ea7
         target: &TargetMap,
         output_directory: &Utf8Path,
         zoned: bool,
@@ -695,11 +642,7 @@
     async fn create_zone_package(
         &self,
         timer: &mut BuildTimer,
-<<<<<<< HEAD
-        name: &ConfigIdent,
-=======
         name: &PackageName,
->>>>>>> cf283ea7
         output_directory: &Utf8Path,
         config: &BuildConfig<'_>,
     ) -> Result<File> {
@@ -838,11 +781,7 @@
 
     async fn create_tarball_package(
         &self,
-<<<<<<< HEAD
-        name: &ConfigIdent,
-=======
         name: &PackageName,
->>>>>>> cf283ea7
         output_directory: &Utf8Path,
         config: &BuildConfig<'_>,
     ) -> Result<File> {
