--- conflicted
+++ resolved
@@ -12,25 +12,16 @@
     use tar::Archive;
 
     use omicron_zone_package::blob::download;
-<<<<<<< HEAD
-    use omicron_zone_package::config::{self, ConfigIdent};
-=======
     use omicron_zone_package::config::{self, PackageName, ServiceName};
->>>>>>> cf283ea7
     use omicron_zone_package::package::BuildConfig;
     use omicron_zone_package::progress::NoProgress;
     use omicron_zone_package::target::TargetMap;
 
-<<<<<<< HEAD
-    const MY_PACKAGE: ConfigIdent = ConfigIdent::new_const("my-package");
-    const MY_SERVICE: ConfigIdent = ConfigIdent::new_const("my-service");
-=======
     const MY_PACKAGE: PackageName = PackageName::new_const("my-package");
 
     /// The package name called the same as the service name.
     const MY_SERVICE_PACKAGE: PackageName = PackageName::new_const("my-service");
     const MY_SERVICE: ServiceName = ServiceName::new_const("my-service");
->>>>>>> cf283ea7
 
     fn entry_path<'a, R>(entry: &tar::Entry<'a, R>) -> Utf8PathBuf
     where
@@ -73,30 +64,18 @@
     async fn test_package_as_zone() {
         // Parse the configuration
         let cfg = config::parse("tests/service-a/cfg.toml").unwrap();
-<<<<<<< HEAD
-        let package = cfg.packages.get(&MY_SERVICE).unwrap();
-=======
         let package = cfg.packages.get(&MY_SERVICE_PACKAGE).unwrap();
->>>>>>> cf283ea7
-
-        // Create the packaged file
-        let out = camino_tempfile::tempdir().unwrap();
-        let build_config = BuildConfig::default();
-        package
-<<<<<<< HEAD
-            .create(&MY_SERVICE, out.path(), &build_config)
-=======
+
+        // Create the packaged file
+        let out = camino_tempfile::tempdir().unwrap();
+        let build_config = BuildConfig::default();
+        package
             .create(&MY_SERVICE_PACKAGE, out.path(), &build_config)
->>>>>>> cf283ea7
-            .await
-            .unwrap();
-
-        // Verify the contents
-<<<<<<< HEAD
-        let path = package.get_output_path(&MY_SERVICE, out.path());
-=======
+            .await
+            .unwrap();
+
+        // Verify the contents
         let path = package.get_output_path_for_service(out.path());
->>>>>>> cf283ea7
         assert!(path.exists());
         let gzr = flate2::read::GzDecoder::new(File::open(path).unwrap());
         let mut archive = Archive::new(gzr);
@@ -123,30 +102,18 @@
     async fn test_rust_package_as_zone() {
         // Parse the configuration
         let cfg = config::parse("tests/service-b/cfg.toml").unwrap();
-<<<<<<< HEAD
-        let package = cfg.packages.get(&MY_SERVICE).unwrap();
-=======
         let package = cfg.packages.get(&MY_SERVICE_PACKAGE).unwrap();
->>>>>>> cf283ea7
-
-        // Create the packaged file
-        let out = camino_tempfile::tempdir().unwrap();
-        let build_config = BuildConfig::default();
-        package
-<<<<<<< HEAD
-            .create(&MY_SERVICE, out.path(), &build_config)
-=======
+
+        // Create the packaged file
+        let out = camino_tempfile::tempdir().unwrap();
+        let build_config = BuildConfig::default();
+        package
             .create(&MY_SERVICE_PACKAGE, out.path(), &build_config)
->>>>>>> cf283ea7
-            .await
-            .unwrap();
-
-        // Verify the contents
-<<<<<<< HEAD
-        let path = package.get_output_path(&MY_SERVICE, out.path());
-=======
+            .await
+            .unwrap();
+
+        // Verify the contents
         let path = package.get_output_path_for_service(out.path());
->>>>>>> cf283ea7
         assert!(path.exists());
         let gzr = flate2::read::GzDecoder::new(File::open(path).unwrap());
         let mut archive = Archive::new(gzr);
@@ -177,30 +144,18 @@
     async fn test_rust_package_as_tarball() {
         // Parse the configuration
         let cfg = config::parse("tests/service-c/cfg.toml").unwrap();
-<<<<<<< HEAD
-        let package = cfg.packages.get(&MY_SERVICE).unwrap();
-=======
         let package = cfg.packages.get(&MY_SERVICE_PACKAGE).unwrap();
->>>>>>> cf283ea7
-
-        // Create the packaged file
-        let out = camino_tempfile::tempdir().unwrap();
-        let build_config = BuildConfig::default();
-        package
-<<<<<<< HEAD
-            .create(&MY_SERVICE, out.path(), &build_config)
-=======
+
+        // Create the packaged file
+        let out = camino_tempfile::tempdir().unwrap();
+        let build_config = BuildConfig::default();
+        package
             .create(&MY_SERVICE_PACKAGE, out.path(), &build_config)
->>>>>>> cf283ea7
-            .await
-            .unwrap();
-
-        // Verify the contents
-<<<<<<< HEAD
-        let path = package.get_output_path(&MY_SERVICE, out.path());
-=======
+            .await
+            .unwrap();
+
+        // Verify the contents
         let path = package.get_output_path_for_service(out.path());
->>>>>>> cf283ea7
         assert!(path.exists());
         let mut archive = Archive::new(File::open(path).unwrap());
         let mut ents = archive.entries().unwrap();
@@ -216,11 +171,7 @@
         // Try stamping it, verify the contents again
         let expected_semver = semver::Version::new(3, 3, 3);
         let path = package
-<<<<<<< HEAD
-            .stamp(&MY_SERVICE, out.path(), &expected_semver)
-=======
             .stamp(&MY_SERVICE_PACKAGE, out.path(), &expected_semver)
->>>>>>> cf283ea7
             .await
             .unwrap();
         assert!(path.exists());
@@ -283,13 +234,8 @@
         assert_eq!(
             batch_pkg_names,
             vec![
-<<<<<<< HEAD
-                &ConfigIdent::new_const("pkg-1"),
-                &ConfigIdent::new_const("pkg-2"),
-=======
                 &PackageName::new_const("pkg-1"),
                 &PackageName::new_const("pkg-2"),
->>>>>>> cf283ea7
             ]
         );
         let build_config = BuildConfig::default();
@@ -304,11 +250,7 @@
         // Build the composite package
         let batch = build_order.next().expect("Missing dependency batch");
         let batch_pkg_names: Vec<_> = batch.iter().map(|(name, _)| *name).collect();
-<<<<<<< HEAD
-        let package_name = ConfigIdent::new_const("pkg-3");
-=======
         let package_name = PackageName::new_const("pkg-3");
->>>>>>> cf283ea7
         assert_eq!(batch_pkg_names, vec![&package_name]);
         let package = cfg.packages.get(&package_name).unwrap();
         let build_config = BuildConfig::default();
